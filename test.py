--- conflicted
+++ resolved
@@ -116,13 +116,8 @@
                     if errors:
                         FAILURES += 1
                         ERRORS += 1
-
-<<<<<<< HEAD
-=======
                         for err in errors:
                             print("Error: %s" % err)
-
->>>>>>> 518d3501
                 for w in tmp:  # ignore RunTimeWarnings about importing
                     if isinstance(w.message, RuntimeWarning) and not warning_re.match(str(w.message)):
                         ws.append(w)
