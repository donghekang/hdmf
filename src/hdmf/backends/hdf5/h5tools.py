from collections import deque
import numpy as np
import os.path
from functools import partial
from h5py import File, Group, Dataset, special_dtype, SoftLink, ExternalLink, Reference, RegionReference, check_dtype
import logging
import warnings

from ...container import Container
from ...utils import docval, getargs, popargs, call_docval_func, get_data_shape, fmt_docval_args, get_docval
from ...data_utils import AbstractDataChunkIterator
from ...build import (Builder, GroupBuilder, DatasetBuilder, LinkBuilder, BuildManager, RegionBuilder,
                      ReferenceBuilder, TypeMap, ObjectMapper)
from ...spec import RefSpec, DtypeSpec, NamespaceCatalog, GroupSpec, NamespaceBuilder

from .h5_utils import (BuilderH5ReferenceDataset, BuilderH5RegionDataset, BuilderH5TableDataset, H5DataIO,
                       H5SpecReader, H5SpecWriter)

from ..io import HDMFIO, UnsupportedOperation
from ..warnings import BrokenLinkWarning

ROOT_NAME = 'root'
SPEC_LOC_ATTR = '.specloc'
H5_TEXT = special_dtype(vlen=str)
H5_BINARY = special_dtype(vlen=bytes)
H5_REF = special_dtype(ref=Reference)
H5_REGREF = special_dtype(ref=RegionReference)


class NamespaceIOHelper(object):
    """Helper class used in HDF5IO (and possibly elsewhere) to convert a namespace to a builder for I/O"""

    @classmethod
    @docval({'name': 'ns_catalog', 'type': NamespaceCatalog, 'doc': 'the namespace catalog with the specs'},
            {'name': 'namespace', 'type': str, 'doc': 'the name of the namespace to be converted to a builder'},
            rtype=NamespaceBuilder)
    def convert_namespace(cls, **kwargs):
        """Convert a namespace to a builder"""
        ns_catalog, namespace = popargs('ns_catalog', 'namespace', kwargs)
        ns = ns_catalog.get_namespace(namespace)
        builder = NamespaceBuilder(ns.doc, ns.name,
                                   full_name=ns.full_name,
                                   version=ns.version,
                                   author=ns.author,
                                   contact=ns.contact)
        for elem in ns.schema:
            if 'namespace' in elem:
                inc_ns = elem['namespace']
                builder.include_namespace(inc_ns)
            else:
                source = elem['source']
                for dt in ns_catalog.get_types(source):
                    spec = ns_catalog.get_spec(namespace, dt)
                    if spec.parent is not None:
                        continue
                    h5_source = cls.get_source_name(source)
                    spec = cls.__copy_spec(spec)
                    builder.add_spec(h5_source, spec)
        return builder

    @classmethod
    @docval({'name': 'source', 'type': str, 'doc': "source path"})
    def get_source_name(self, source):
        return os.path.splitext(source)[0]

    @classmethod
    def __copy_spec(cls, spec):
        kwargs = dict()
        kwargs['attributes'] = cls.__get_new_specs(spec.attributes, spec)
        to_copy = ['doc', 'name', 'default_name', 'linkable', 'quantity', spec.inc_key(), spec.def_key()]
        if isinstance(spec, GroupSpec):
            kwargs['datasets'] = cls.__get_new_specs(spec.datasets, spec)
            kwargs['groups'] = cls.__get_new_specs(spec.groups, spec)
            kwargs['links'] = cls.__get_new_specs(spec.links, spec)
        else:
            to_copy.append('dtype')
            to_copy.append('shape')
            to_copy.append('dims')
        for key in to_copy:
            val = getattr(spec, key)
            if val is not None:
                kwargs[key] = val
        ret = spec.build_spec(kwargs)
        return ret

    @classmethod
    def __get_new_specs(cls, subspecs, spec):
        ret = list()
        for subspec in subspecs:
            if not spec.is_inherited_spec(subspec) or spec.is_overridden_spec(subspec):
                ret.append(subspec)
        return ret


class HDF5IO(HDMFIO):

    @docval({'name': 'path', 'type': str, 'doc': 'the path to the HDF5 file'},
            {'name': 'manager', 'type': (TypeMap, BuildManager),
             'doc': 'the BuildManager or a TypeMap to construct a BuildManager to use for I/O', 'default': None},
            {'name': 'mode', 'type': str,
             'doc': ('the mode to open the HDF5 file with, one of ("w", "r", "r+", "a", "w-", "x"). '
                     'See `h5py.File <http://docs.h5py.org/en/latest/high/file.html#opening-creating-files>`_ for '
                     'more details.')},
            {'name': 'comm', 'type': 'Intracomm',
             'doc': 'the MPI communicator to use for parallel I/O', 'default': None},
            {'name': 'file', 'type': File, 'doc': 'a pre-existing h5py.File object', 'default': None})
    def __init__(self, **kwargs):
        """Open an HDF5 file for IO.
        """
        self.logger = logging.getLogger('%s.%s' % (self.__class__.__module__, self.__class__.__qualname__))
        path, manager, mode, comm, file_obj = popargs('path', 'manager', 'mode', 'comm', 'file', kwargs)

        if file_obj is not None and os.path.abspath(file_obj.filename) != os.path.abspath(path):
            msg = 'You argued %s as this object\'s path, ' % path
            msg += 'but supplied a file with filename: %s' % file_obj.filename
            raise ValueError(msg)

        if file_obj is None and not os.path.exists(path) and (mode == 'r' or mode == 'r+'):
            msg = "Unable to open file %s in '%s' mode. File does not exist." % (path, mode)
            raise UnsupportedOperation(msg)

        if file_obj is None and os.path.exists(path) and (mode == 'w-' or mode == 'x'):
            msg = "Unable to open file %s in '%s' mode. File already exists." % (path, mode)
            raise UnsupportedOperation(msg)

        if manager is None:
            manager = BuildManager(TypeMap(NamespaceCatalog()))
        elif isinstance(manager, TypeMap):
            manager = BuildManager(manager)
        self.__comm = comm
        self.__mode = mode
        self.__file = file_obj
        super().__init__(manager, source=path)
        self.__built = dict()       # keep track of each builder for each dataset/group/link for each file
        self.__read = dict()        # keep track of which files have been read. Key is the filename value is the builder
        self.__ref_queue = deque()  # a queue of the references that need to be added
        self.__dci_queue = deque()  # a queue of DataChunkIterators that need to be exhausted
        ObjectMapper.no_convert(Dataset)
        self._written_builders = dict()  # keep track of which builders were written (or read) by this IO object
        self.__open_links = []      # keep track of other files opened from links in this file

    @property
    def comm(self):
        """The MPI communicator to use for parallel I/O."""
        return self.__comm

    @property
    def _file(self):
        return self.__file

    @classmethod
    @docval({'name': 'namespace_catalog', 'type': (NamespaceCatalog, TypeMap),
             'doc': 'the NamespaceCatalog or TypeMap to load namespaces into'},
            {'name': 'path', 'type': str, 'doc': 'the path to the HDF5 file', 'default': None},
            {'name': 'namespaces', 'type': list, 'doc': 'the namespaces to load', 'default': None},
            {'name': 'file', 'type': File, 'doc': 'a pre-existing h5py.File object', 'default': None},
            returns="dict with the loaded namespaces", rtype=dict)
    def load_namespaces(cls, **kwargs):
        """Load cached namespaces from a file.

        If `file` is not supplied, then an :py:class:`h5py.File` object will be opened for the given `path`, the
        namespaces will be read, and the File object will be closed. If `file` is supplied, then
        the given File object will be read from and not closed.
        """
        namespace_catalog, path, namespaces, file_obj = popargs('namespace_catalog', 'path', 'namespaces', 'file',
                                                                kwargs)

        if path is None and file_obj is None:
            raise ValueError("Either the 'path' or 'file' argument must be supplied to load_namespaces.")

        if path is not None and file_obj is not None:  # consistency check
            if os.path.abspath(file_obj.filename) != os.path.abspath(path):
                msg = ("You argued '%s' as this object's path, but supplied a file with filename: %s"
                       % (path, file_obj.filename))
                raise ValueError(msg)

        if file_obj is None:
            with File(path, 'r') as f:
                return cls.__load_namespaces(namespace_catalog, namespaces, f)
        else:
            return cls.__load_namespaces(namespace_catalog, namespaces, file_obj)

    @classmethod
    def __load_namespaces(cls, namespace_catalog, namespaces, file_obj):
        d = {}

        if SPEC_LOC_ATTR not in file_obj.attrs:
            msg = "No cached namespaces found in %s" % file_obj.filename
            warnings.warn(msg)
            return d

        spec_group = file_obj[file_obj.attrs[SPEC_LOC_ATTR]]

        if namespaces is None:
            namespaces = list(spec_group.keys())

        readers = dict()
        deps = dict()
        for ns in namespaces:
            ns_group = spec_group[ns]
            # NOTE: by default, objects within groups are iterated in alphanumeric order
            version_names = list(ns_group.keys())
            if len(version_names) > 1:
                # prior to HDMF 1.6.1, extensions without a version were written under the group name "unversioned"
                # make sure that if there is another group representing a newer version, that is read instead
                if 'unversioned' in version_names:
                    version_names.remove('unversioned')
            if len(version_names) > 1:
                # as of HDMF 1.6.1, extensions without a version are written under the group name "None"
                # make sure that if there is another group representing a newer version, that is read instead
                if 'None' in version_names:
                    version_names.remove('None')
            latest_version = version_names[-1]
            ns_group = ns_group[latest_version]
            reader = H5SpecReader(ns_group)
            readers[ns] = reader
            for spec_ns in reader.read_namespace('namespace'):
                deps[ns] = list()
                for s in spec_ns['schema']:
                    dep = s.get('namespace')
                    if dep is not None:
                        deps[ns].append(dep)

        order = cls._order_deps(deps)
        for ns in order:
            reader = readers[ns]
            d.update(namespace_catalog.load_namespaces('namespace', reader=reader))

        return d

    @classmethod
    def _order_deps(cls, deps):
        """
        Order namespaces according to dependency for loading into a NamespaceCatalog

        Args:
            deps (dict): a dictionary that maps a namespace name to a list of name of
                         the namespaces on which the the namespace is directly dependent
                         Example: {'a': ['b', 'c'], 'b': ['d'], c: ['d'], 'd': []}
                         Expected output: ['d', 'b', 'c', 'a']
        """
        order = list()
        keys = list(deps.keys())
        deps = dict(deps)
        for k in keys:
            if k in deps:
                cls.__order_deps_aux(order, deps, k)
        return order

    @classmethod
    def __order_deps_aux(cls, order, deps, key):
        """
        A recursive helper function for _order_deps
        """
        if key not in deps:
            return
        subdeps = deps.pop(key)
        for subk in subdeps:
            cls.__order_deps_aux(order, deps, subk)
        order.append(key)

    @classmethod
    @docval({'name': 'source_filename', 'type': str, 'doc': 'the path to the HDF5 file to copy'},
            {'name': 'dest_filename', 'type': str, 'doc': 'the name of the destination file'},
            {'name': 'expand_external', 'type': bool, 'doc': 'expand external links into new objects', 'default': True},
            {'name': 'expand_refs', 'type': bool, 'doc': 'copy objects which are pointed to by reference',
             'default': False},
            {'name': 'expand_soft', 'type': bool, 'doc': 'expand soft links into new objects', 'default': False}
            )
    def copy_file(self, **kwargs):
        """
        Convenience function to copy an HDF5 file while allowing external links to be resolved.

        .. warning::

            As of HDMF 2.0, this method is no longer supported and may be removed in a future version.
            Please use the export method or h5py.File.copy method instead.

        .. note::

            The source file will be opened in 'r' mode and the destination file will be opened in 'w' mode
            using h5py. To avoid possible collisions, care should be taken that, e.g., the source file is
            not opened already when calling this function.

        """

        warnings.warn("The copy_file class method is no longer supported and may be removed in a future version of "
                      "HDMF. Please use the export method or h5py.File.copy method instead.", DeprecationWarning)

        source_filename, dest_filename, expand_external, expand_refs, expand_soft = getargs('source_filename',
                                                                                            'dest_filename',
                                                                                            'expand_external',
                                                                                            'expand_refs',
                                                                                            'expand_soft',
                                                                                            kwargs)
        source_file = File(source_filename, 'r')
        dest_file = File(dest_filename, 'w')
        for objname in source_file["/"].keys():
            source_file.copy(source=objname,
                             dest=dest_file,
                             name=objname,
                             expand_external=expand_external,
                             expand_refs=expand_refs,
                             expand_soft=expand_soft,
                             shallow=False,
                             without_attrs=False,
                             )
        for objname in source_file['/'].attrs:
            dest_file['/'].attrs[objname] = source_file['/'].attrs[objname]
        source_file.close()
        dest_file.close()

    @docval({'name': 'container', 'type': Container, 'doc': 'the Container object to write'},
            {'name': 'cache_spec', 'type': bool,
             'doc': ('If True (default), cache specification to file (highly recommended). If False, do not cache '
                     'specification to file. The appropriate specification will then need to be loaded prior to '
                     'reading the file.'),
             'default': True},
            {'name': 'link_data', 'type': bool,
             'doc': 'If True (default), create external links to HDF5 Datasets. If False, copy HDF5 Datasets.',
             'default': True},
            {'name': 'exhaust_dci', 'type': bool,
             'doc': 'If True (default), exhaust DataChunkIterators one at a time. If False, exhaust them concurrently.',
             'default': True})
    def write(self, **kwargs):
        """Write the container to an HDF5 file."""
        if self.__mode == 'r':
            raise UnsupportedOperation(("Cannot write to file %s in mode '%s'. "
                                        "Please use mode 'r+', 'w', 'w-', 'x', or 'a'")
                                       % (self.source, self.__mode))

        cache_spec = popargs('cache_spec', kwargs)
        call_docval_func(super().write, kwargs)
        if cache_spec:
<<<<<<< HEAD
            ref = self.__file.attrs.get(SPEC_LOC_ATTR)
            spec_group = None
            if ref is not None:
                spec_group = self.__file[ref]
            else:
                path = 'specifications'  # do something to figure out where the specifications should go
                spec_group = self.__file.require_group(path)
                self.__file.attrs[SPEC_LOC_ATTR] = spec_group.ref
            ns_catalog = self.manager.namespace_catalog
            for ns_name in ns_catalog.namespaces:
                ns_builder = NamespaceIOHelper.convert_namespace(ns_catalog, ns_name)
                namespace = ns_catalog.get_namespace(ns_name)
                if namespace.version is None:
                    group_name = '%s/unversioned' % ns_name
                else:
                    group_name = '%s/%s' % (ns_name, namespace.version)
                ns_group = spec_group.require_group(group_name)
                writer = H5SpecWriter(ns_group)
                ns_builder.export('namespace', writer=writer)
=======
            self.__cache_spec()

    def __cache_spec(self):
        ref = self.__file.attrs.get(SPEC_LOC_ATTR)
        spec_group = None
        if ref is not None:
            spec_group = self.__file[ref]
        else:
            path = 'specifications'  # do something to figure out where the specifications should go
            spec_group = self.__file.require_group(path)
            self.__file.attrs[SPEC_LOC_ATTR] = spec_group.ref
        ns_catalog = self.manager.namespace_catalog
        for ns_name in ns_catalog.namespaces:
            ns_builder = self.__convert_namespace(ns_catalog, ns_name)
            namespace = ns_catalog.get_namespace(ns_name)
            group_name = '%s/%s' % (ns_name, namespace.version)
            if group_name in spec_group:
                continue
            ns_group = spec_group.create_group(group_name)
            writer = H5SpecWriter(ns_group)
            ns_builder.export('namespace', writer=writer)

    _export_args = (
        {'name': 'src_io', 'type': 'HDMFIO', 'doc': 'the HDMFIO object for reading the data to export'},
        {'name': 'container', 'type': Container,
         'doc': ('the Container object to export. If None, then the entire contents of the HDMFIO object will be '
                 'exported'),
         'default': None},
        {'name': 'write_args', 'type': dict, 'doc': 'arguments to pass to :py:meth:`write_builder`',
         'default': dict()},
        {'name': 'cache_spec', 'type': bool, 'doc': 'whether to cache the specification to file',
         'default': True}
    )

    @docval(*_export_args)
    def export(self, **kwargs):
        """Export data read from a file from any backend to HDF5.

        See :py:meth:`hdmf.backends.io.HDMFIO.export` for more details.
        """
        if self.__mode != 'w':
            raise UnsupportedOperation("Cannot export to file %s in mode '%s'. Please use mode 'w'."
                                       % (self.source, self.__mode))

        src_io = getargs('src_io', kwargs)
        write_args, cache_spec = popargs('write_args', 'cache_spec', kwargs)

        if not isinstance(src_io, HDF5IO) and write_args.get('link_data', True):
            raise UnsupportedOperation("Cannot export from non-HDF5 backend %s to HDF5 with write argument "
                                       "link_data=True." % src_io.__class__.__name__)

        write_args['export_source'] = src_io.source  # pass export_source=src_io.source to write_builder
        ckwargs = kwargs.copy()
        ckwargs['write_args'] = write_args
        call_docval_func(super().export, ckwargs)
        if cache_spec:
            self.__cache_spec()

    @classmethod
    @docval({'name': 'path', 'type': str, 'doc': 'the path to the destination HDF5 file'},
            {'name': 'comm', 'type': 'Intracomm', 'doc': 'the MPI communicator to use for parallel I/O',
             'default': None},
            *_export_args)  # NOTE: src_io is required and is the second positional argument
    def export_io(self, **kwargs):
        """Export from one backend to HDF5 (class method).

        Convenience function for :py:meth:`export` where you do not need to
        instantiate a new `HDF5IO` object for writing. An `HDF5IO` object is created with mode 'w' and the given
        arguments.

        Example usage:

        .. code-block:: python

            old_io = HDF5IO('old.h5', 'r')
            HDF5IO.export_io(path='new_copy.h5', src_io=old_io)

        See :py:meth:`export` for more details.
        """
        path, comm = popargs('path', 'comm', kwargs)

        with HDF5IO(path=path, comm=comm, mode='w') as write_io:
            write_io.export(**kwargs)
>>>>>>> 8212c812

    def read(self, **kwargs):
        if self.__mode == 'w' or self.__mode == 'w-' or self.__mode == 'x':
            raise UnsupportedOperation("Cannot read from file %s in mode '%s'. Please use mode 'r', 'r+', or 'a'."
                                       % (self.source, self.__mode))
        try:
            return call_docval_func(super().read, kwargs)
        except UnsupportedOperation as e:
            if str(e) == 'Cannot build data. There are no values.':  # pragma: no cover
                raise UnsupportedOperation("Cannot read data from file %s in mode '%s'. There are no values."
                                           % (self.source, self.__mode))

    @docval(returns='a GroupBuilder representing the data object', rtype='GroupBuilder')
    def read_builder(self):
        if not self.__file:
            raise UnsupportedOperation("Cannot read data from closed HDF5 file '%s'" % self.source)
        f_builder = self.__read.get(self.__file)
        # ignore cached specs when reading builder
        ignore = set()
        specloc = self.__file.attrs.get(SPEC_LOC_ATTR)
        if specloc is not None:
            ignore.add(self.__file[specloc].name)
        if f_builder is None:
            f_builder = self.__read_group(self.__file, ROOT_NAME, ignore=ignore)
            self.__read[self.__file] = f_builder
        return f_builder

    def __set_written(self, builder):
        """
        Mark this builder as written.

        :param builder: Builder object to be marked as written
        :type builder: Builder
        """
        # currently all values in self._written_builders are True, so this could be a set but is a dict for
        # future flexibility
        builder_id = self.__builderhash(builder)
        self._written_builders[builder_id] = True

    def get_written(self, builder):
        """Return True if this builder has been written to (or read from) disk by this IO object, False otherwise.

        :param builder: Builder object to get the written flag for
        :type builder: Builder

        :return: True if the builder is found in self._written_builders using the builder ID, False otherwise
        """
        builder_id = self.__builderhash(builder)
        return self._written_builders.get(builder_id, False)

    def __builderhash(self, obj):
        """Return the ID of a builder for use as a unique hash."""
        return id(obj)

    def __set_built(self, fpath, id, builder):
        """
        Update self.__built to cache the given builder for the given file and id.

        :param fpath: Path to the HDF5 file containing the object
        :type fpath: str
        :param id: ID of the HDF5 object in the path
        :type id: h5py GroupID object
        :param builder: The builder to be cached
        """
        self.__built.setdefault(fpath, dict()).setdefault(id, builder)

    def __get_built(self, fpath, id):
        """
        Look up a builder for the given file and id in self.__built cache

        :param fpath: Path to the HDF5 file containing the object
        :type fpath: str
        :param id: ID of the HDF5 object in the path
        :type id: h5py GroupID object

        :return: Builder in the self.__built cache or None
        """

        fdict = self.__built.get(fpath)
        if fdict:
            return fdict.get(id)
        else:
            return None

    @docval({'name': 'h5obj', 'type': (Dataset, Group),
             'doc': 'the HDF5 object to the corresponding Builder object for'})
    def get_builder(self, **kwargs):
        """
        Get the builder for the corresponding h5py Group or Dataset

        :raises ValueError: When no builder has been constructed yet for the given h5py object
        """
        h5obj = getargs('h5obj', kwargs)
        fpath = h5obj.file.filename
        builder = self.__get_built(fpath, h5obj.id)
        if builder is None:
            msg = '%s:%s has not been built' % (fpath, h5obj.name)
            raise ValueError(msg)
        return builder

    @docval({'name': 'h5obj', 'type': (Dataset, Group),
             'doc': 'the HDF5 object to the corresponding Container/Data object for'})
    def get_container(self, **kwargs):
        """
        Get the container for the corresponding h5py Group or Dataset

        :raises ValueError: When no builder has been constructed yet for the given h5py object
        """
        h5obj = getargs('h5obj', kwargs)
        builder = self.get_builder(h5obj)
        container = self.manager.construct(builder)
        return container

    def __read_group(self, h5obj, name=None, ignore=set()):
        kwargs = {
            "attributes": self.__read_attrs(h5obj),
            "groups": dict(),
            "datasets": dict(),
            "links": dict()
        }

        for key, val in kwargs['attributes'].items():
            if isinstance(val, bytes):
                kwargs['attributes'][key] = val.decode('UTF-8')

        if name is None:
            name = str(os.path.basename(h5obj.name))
        for k in h5obj:
            sub_h5obj = h5obj.get(k)
            if not (sub_h5obj is None):
                if sub_h5obj.name in ignore:
                    continue
                link_type = h5obj.get(k, getlink=True)
                if isinstance(link_type, SoftLink) or isinstance(link_type, ExternalLink):
                    # Reading links might be better suited in its own function
                    # get path of link (the key used for tracking what's been built)
                    target_path = link_type.path
                    target_obj = sub_h5obj.file[target_path]
                    builder_name = os.path.basename(target_path)
                    parent_loc = os.path.dirname(target_path)
                    # get builder if already read, else build it
                    builder = self.__get_built(sub_h5obj.file.filename, target_obj.id)
                    if builder is None:
                        # NOTE: all links must have absolute paths
                        if isinstance(target_obj, Dataset):
                            builder = self.__read_dataset(target_obj, builder_name)
                        else:
                            builder = self.__read_group(target_obj, builder_name, ignore=ignore)
                        self.__set_built(sub_h5obj.file.filename,  target_obj.id, builder)
                    builder.location = parent_loc
                    link_builder = LinkBuilder(builder, k, source=h5obj.file.filename)
                    self.__set_written(link_builder)
                    kwargs['links'][builder_name] = link_builder
                    if isinstance(link_type, ExternalLink):
                        self.__open_links.append(sub_h5obj)
                else:
                    builder = self.__get_built(sub_h5obj.file.filename, sub_h5obj.id)
                    obj_type = None
                    read_method = None
                    if isinstance(sub_h5obj, Dataset):
                        read_method = self.__read_dataset
                        obj_type = kwargs['datasets']
                    else:
                        read_method = partial(self.__read_group, ignore=ignore)
                        obj_type = kwargs['groups']
                    if builder is None:
                        builder = read_method(sub_h5obj)
                        self.__set_built(sub_h5obj.file.filename, sub_h5obj.id, builder)
                    obj_type[builder.name] = builder
            else:
                warnings.warn(os.path.join(h5obj.name, k), BrokenLinkWarning)
                kwargs['datasets'][k] = None
                continue
        kwargs['source'] = h5obj.file.filename
        ret = GroupBuilder(name, **kwargs)
        self.__set_written(ret)
        return ret

    def __read_dataset(self, h5obj, name=None):
        kwargs = {
            "attributes": self.__read_attrs(h5obj),
            "dtype": h5obj.dtype,
            "maxshape": h5obj.maxshape
        }
        for key, val in kwargs['attributes'].items():
            if isinstance(val, bytes):
                kwargs['attributes'][key] = val.decode('UTF-8')

        if name is None:
            name = str(os.path.basename(h5obj.name))
        kwargs['source'] = h5obj.file.filename
        ndims = len(h5obj.shape)
        if ndims == 0:                                       # read scalar
            scalar = h5obj[()]
            if isinstance(scalar, bytes):
                scalar = scalar.decode('UTF-8')

            if isinstance(scalar, Reference):
                # TODO (AJTRITT):  This should call __read_ref to support Group references
                target = h5obj.file[scalar]
                target_builder = self.__read_dataset(target)
                self.__set_built(target.file.filename, target.id, target_builder)
                if isinstance(scalar, RegionReference):
                    d = RegionBuilder(scalar, target_builder)
                else:
                    d = ReferenceBuilder(target_builder)
                kwargs['data'] = d
                kwargs['dtype'] = d.dtype
            else:
                kwargs["data"] = scalar
        elif ndims == 1:
            d = None
            if h5obj.dtype.kind == 'O' and len(h5obj) > 0:
                elem1 = h5obj[0]
                if isinstance(elem1, (str, bytes)):
                    d = h5obj
                elif isinstance(elem1, RegionReference):  # read list of references
                    d = BuilderH5RegionDataset(h5obj, self)
                    kwargs['dtype'] = d.dtype
                elif isinstance(elem1, Reference):
                    d = BuilderH5ReferenceDataset(h5obj, self)
                    kwargs['dtype'] = d.dtype
            elif h5obj.dtype.kind == 'V':    # table / compound data type
                cpd_dt = h5obj.dtype
                ref_cols = [check_dtype(ref=cpd_dt[i]) for i in range(len(cpd_dt))]
                d = BuilderH5TableDataset(h5obj, self, ref_cols)
                kwargs['dtype'] = HDF5IO.__compound_dtype_to_list(h5obj.dtype, d.dtype)
            else:
                d = h5obj
            kwargs["data"] = d
        else:
            kwargs["data"] = h5obj
        ret = DatasetBuilder(name, **kwargs)
        self.__set_written(ret)
        return ret

    @classmethod
    def __compound_dtype_to_list(cls, h5obj_dtype, dset_dtype):
        ret = []
        for name, dtype in zip(h5obj_dtype.fields, dset_dtype):
            ret.append({'name': name, 'dtype': dtype})
        return ret

    def __read_attrs(self, h5obj):
        ret = dict()
        for k, v in h5obj.attrs.items():
            if k == SPEC_LOC_ATTR:     # ignore cached spec
                continue
            if isinstance(v, RegionReference):
                raise ValueError("cannot read region reference attributes yet")
            elif isinstance(v, Reference):
                ret[k] = self.__read_ref(h5obj.file[v])
            else:
                ret[k] = v
        return ret

    def __read_ref(self, h5obj):
        ret = None
        ret = self.__get_built(h5obj.file.filename, h5obj.id)
        if ret is None:
            if isinstance(h5obj, Dataset):
                ret = self.__read_dataset(h5obj)
            elif isinstance(h5obj, Group):
                ret = self.__read_group(h5obj)
            else:
                raise ValueError("h5obj must be a Dataset or a Group - got %s" % str(h5obj))
            self.__set_built(h5obj.file.filename, h5obj.id, ret)
        return ret

    def open(self):
        if self.__file is None:
            open_flag = self.__mode
            if self.comm:
                kwargs = {'driver': 'mpio', 'comm': self.comm}
            else:
                kwargs = {}
            self.__file = File(self.source, open_flag, **kwargs)

    def close(self):
        if self.__file is not None:
            self.__file.close()

    def close_linked_files(self):
        """Close all opened, linked-to files.

        MacOS and Linux automatically releases the linked-to file after the linking file is closed, but Windows does
        not, which prevents the linked-to file from being deleted or truncated. Use this method to close all opened,
        linked-to files.
        """
        for obj in self.__open_links:
            if obj:
                obj.file.close()
        self.__open_links = []

    @docval({'name': 'builder', 'type': GroupBuilder, 'doc': 'the GroupBuilder object representing the HDF5 file'},
            {'name': 'link_data', 'type': bool,
             'doc': 'If not specified otherwise link (True) or copy (False) HDF5 Datasets', 'default': True},
            {'name': 'exhaust_dci', 'type': bool,
             'doc': 'exhaust DataChunkIterators one at a time. If False, exhaust them concurrently',
             'default': True},
            {'name': 'export_source', 'type': str,
             'doc': 'The source of the builders when exporting', 'default': None})
    def write_builder(self, **kwargs):
        f_builder = popargs('builder', kwargs)
        link_data, exhaust_dci, export_source = getargs('link_data', 'exhaust_dci', 'export_source', kwargs)
        self.logger.debug("Writing GroupBuilder '%s' to path '%s' with kwargs=%s"
                          % (f_builder.name, self.source, kwargs))
        for name, gbldr in f_builder.groups.items():
            self.write_group(self.__file, gbldr, **kwargs)
        for name, dbldr in f_builder.datasets.items():
            self.write_dataset(self.__file, dbldr, **kwargs)
        for name, lbldr in f_builder.links.items():
            self.write_link(self.__file, lbldr)
        self.set_attributes(self.__file, f_builder.attributes)
        self.__add_refs()
        self.__exhaust_dcis()
        self.__set_written(f_builder)
        self.logger.debug("Done writing GroupBuilder '%s' to path '%s'" % (f_builder.name, self.source))

    def __add_refs(self):
        '''
        Add all references in the file.

        References get queued to be added at the end of write. This is because
        the current traversal algorithm (i.e. iterating over GroupBuilder items)
        does not happen in a guaranteed order. We need to figure out what objects
        will be references, and then write them after we write everything else.
        '''
        failed = set()
        while len(self.__ref_queue) > 0:
            call = self.__ref_queue.popleft()
            self.logger.debug("Adding reference with call id %d from queue (length %d)"
                              % (id(call), len(self.__ref_queue)))
            try:
                call()
            except KeyError:
                if id(call) in failed:
                    raise RuntimeError('Unable to resolve reference')
                self.logger.debug("Adding reference with call id %d failed. Appending call to queue" % id(call))
                failed.add(id(call))
                self.__ref_queue.append(call)

    def __exhaust_dcis(self):
        """
        Read and write from any queued DataChunkIterators in a round-robin fashion
        """
        while len(self.__dci_queue) > 0:
            self.logger.debug("Exhausting DataChunkIterator from queue (length %d)" % len(self.__dci_queue))
            dset, data = self.__dci_queue.popleft()
            if self.__write_chunk__(dset, data):
                self.__dci_queue.append((dset, data))

    @classmethod
    def get_type(cls, data):
        if isinstance(data, str):
            return H5_TEXT
        elif isinstance(data, Container):
            return H5_REF
        elif not hasattr(data, '__len__'):
            return type(data)
        else:
            if len(data) == 0:
                if hasattr(data, 'dtype'):
                    return data.dtype
                else:
                    raise ValueError('cannot determine type for empty data')
            return cls.get_type(data[0])

    __dtypes = {
        "float": np.float32,
        "float32": np.float32,
        "double": np.float64,
        "float64": np.float64,
        "long": np.int64,
        "int64": np.int64,
        "uint64": np.uint64,
        "int": np.int32,
        "int32": np.int32,
        "int16": np.int16,
        "int8": np.int8,
        "bool": np.bool_,
        "text": H5_TEXT,
        "utf": H5_TEXT,
        "utf8": H5_TEXT,
        "utf-8": H5_TEXT,
        "ascii": H5_BINARY,
        "str": H5_BINARY,
        "isodatetime": H5_TEXT,
        "uint32": np.uint32,
        "uint16": np.uint16,
        "uint8": np.uint8,
        "ref": H5_REF,
        "reference": H5_REF,
        "object": H5_REF,
        "region": H5_REGREF,
    }

    @classmethod
    def __resolve_dtype__(cls, dtype, data):
        # TODO: These values exist, but I haven't solved them yet
        # binary
        # number
        dtype = cls.__resolve_dtype_helper__(dtype)
        if dtype is None:
            dtype = cls.get_type(data)
        return dtype

    @classmethod
    def __resolve_dtype_helper__(cls, dtype):
        if dtype is None:
            return None
        elif isinstance(dtype, str):
            return cls.__dtypes.get(dtype)
        elif isinstance(dtype, dict):
            return cls.__dtypes.get(dtype['reftype'])
        elif isinstance(dtype, np.dtype):
            # NOTE: some dtypes may not be supported, but we need to support writing of read-in compound types
            return dtype
        else:
            return np.dtype([(x['name'], cls.__resolve_dtype_helper__(x['dtype'])) for x in dtype])

    @docval({'name': 'obj', 'type': (Group, Dataset), 'doc': 'the HDF5 object to add attributes to'},
            {'name': 'attributes',
             'type': dict,
             'doc': 'a dict containing the attributes on the Group or Dataset, indexed by attribute name'})
    def set_attributes(self, **kwargs):
        obj, attributes = getargs('obj', 'attributes', kwargs)
        for key, value in attributes.items():
            if isinstance(value, (set, list, tuple)):
                tmp = tuple(value)
                if len(tmp) > 0:
                    if isinstance(tmp[0], str):
                        value = [np.unicode_(s) for s in tmp]
                    elif isinstance(tmp[0], bytes):
                        value = [np.string_(s) for s in tmp]
                    elif isinstance(tmp[0], Container):  # a list of references
                        self.__queue_ref(self._make_attr_ref_filler(obj, key, tmp))
                    else:
                        value = np.array(value)
                self.logger.debug("Setting %s '%s' attribute '%s' to %s"
                                  % (obj.__class__.__name__, obj.name, key, value.__class__.__name__))
                obj.attrs[key] = value
            elif isinstance(value, (Container, Builder, ReferenceBuilder)):           # a reference
                self.__queue_ref(self._make_attr_ref_filler(obj, key, value))
            else:
                self.logger.debug("Setting %s '%s' attribute '%s' to %s"
                                  % (obj.__class__.__name__, obj.name, key, value.__class__.__name__))
                obj.attrs[key] = value                   # a regular scalar

    def _make_attr_ref_filler(self, obj, key, value):
        '''
            Make the callable for setting references to attributes
        '''
        self.logger.debug("Queueing set %s '%s' attribute '%s' to %s"
                          % (obj.__class__.__name__, obj.name, key, value.__class__.__name__))
        if isinstance(value, (tuple, list)):
            def _filler():
                ret = list()
                for item in value:
                    ret.append(self.__get_ref(item))
                obj.attrs[key] = ret
        else:
            def _filler():
                obj.attrs[key] = self.__get_ref(value)
        return _filler

    @docval({'name': 'parent', 'type': Group, 'doc': 'the parent HDF5 object'},
            {'name': 'builder', 'type': GroupBuilder, 'doc': 'the GroupBuilder to write'},
            {'name': 'link_data', 'type': bool,
             'doc': 'If not specified otherwise link (True) or copy (False) HDF5 Datasets', 'default': True},
            {'name': 'exhaust_dci', 'type': bool,
             'doc': 'exhaust DataChunkIterators one at a time. If False, exhaust them concurrently',
             'default': True},
            {'name': 'export_source', 'type': str,
             'doc': 'The source of the builders when exporting', 'default': None},
            returns='the Group that was created', rtype='Group')
    def write_group(self, **kwargs):
        parent, builder = popargs('parent', 'builder', kwargs)
        self.logger.debug("Writing GroupBuilder '%s' to parent group '%s'" % (builder.name, parent.name))
        if self.get_written(builder):
            group = parent[builder.name]
        else:
            group = parent.create_group(builder.name)
        # write all groups
        subgroups = builder.groups
        if subgroups:
            for subgroup_name, sub_builder in subgroups.items():
                # do not create an empty group without attributes or links
                self.write_group(group, sub_builder, **kwargs)
        # write all datasets
        datasets = builder.datasets
        if datasets:
            for dset_name, sub_builder in datasets.items():
                self.write_dataset(group, sub_builder, **kwargs)
        # write all links
        links = builder.links
        if links:
            for link_name, sub_builder in links.items():
                self.write_link(group, sub_builder)
        attributes = builder.attributes
        self.set_attributes(group, attributes)
        self.__set_written(builder)
        return group

    def __get_path(self, builder):
        """Get the path to the builder.

        Note that the root of the file has no name - it is just "/". Thus, the name of the root container is ignored.
        """
        curr = builder
        names = list()
        while curr.parent is not None:
            names.append(curr.name)
            curr = curr.parent
        delim = "/"
        path = "%s%s" % (delim, delim.join(reversed(names)))
        return path

    @docval({'name': 'parent', 'type': Group, 'doc': 'the parent HDF5 object'},
            {'name': 'builder', 'type': LinkBuilder, 'doc': 'the LinkBuilder to write'},
            returns='the Link that was created', rtype='Link')
    def write_link(self, **kwargs):
        parent, builder = getargs('parent', 'builder', kwargs)
        self.logger.debug("Writing LinkBuilder '%s' to parent group '%s'" % (builder.name, parent.name))
        if self.get_written(builder):
            return None
        name = builder.name
        target_builder = builder.builder
        path = self.__get_path(target_builder)
        # source will indicate target_builder's location
        if builder.source == target_builder.source:
            link_obj = SoftLink(path)
            self.logger.debug("    Creating SoftLink '%s/%s' to '%s'"
                              % (parent.name, name, link_obj.path))
        elif target_builder.source is not None:
            target_filename = os.path.abspath(target_builder.source)
            parent_filename = os.path.abspath(parent.file.filename)
            relative_path = os.path.relpath(target_filename, os.path.dirname(parent_filename))
            if target_builder.location is not None:
                path = target_builder.location + "/" + target_builder.name
            link_obj = ExternalLink(relative_path, path)
            self.logger.debug("    Creating ExternalLink '%s/%s' to '%s://%s'"
                              % (parent.name, name, link_obj.filename, link_obj.path))
        else:
            msg = 'cannot create external link to %s' % path
            raise ValueError(msg)
        parent[name] = link_obj
        self.__set_written(builder)
        return link_obj

    @docval({'name': 'parent', 'type': Group, 'doc': 'the parent HDF5 object'},  # noqa: C901
            {'name': 'builder', 'type': DatasetBuilder, 'doc': 'the DatasetBuilder to write'},
            {'name': 'link_data', 'type': bool,
             'doc': 'If not specified otherwise link (True) or copy (False) HDF5 Datasets', 'default': True},
            {'name': 'exhaust_dci', 'type': bool,
             'doc': 'exhaust DataChunkIterators one at a time. If False, exhaust them concurrently',
             'default': True},
            {'name': 'export_source', 'type': str,
             'doc': 'The source of the builders when exporting', 'default': None},
            returns='the Dataset that was created', rtype=Dataset)
    def write_dataset(self, **kwargs):  # noqa: C901
        """ Write a dataset to HDF5

        The function uses other dataset-dependent write functions, e.g,
        `__scalar_fill__`, `__list_fill__`, and `__setup_chunked_dset__` to write the data.
        """
        parent, builder = popargs('parent', 'builder', kwargs)
        link_data, exhaust_dci, export_source = getargs('link_data', 'exhaust_dci', 'export_source', kwargs)
        self.logger.debug("Writing DatasetBuilder '%s' to parent group '%s'" % (builder.name, parent.name))
        if self.get_written(builder):
            self.logger.debug("    DatasetBuilder '%s' is already written" % builder.name)
            return None
        name = builder.name
        data = builder.data
        options = dict()   # dict with additional
        if isinstance(data, H5DataIO):
            options['io_settings'] = data.io_settings
            link_data = data.link_data
            data = data.data
        else:
            options['io_settings'] = {}
        attributes = builder.attributes
        options['dtype'] = builder.dtype
        dset = None
        link = None

        # The user provided an existing h5py dataset as input and asked to create a link to the dataset
        if isinstance(data, Dataset):
            data_filename = os.path.abspath(data.file.filename)
            if export_source is not None:
                export_source = os.path.abspath(export_source)
            # if exporting and dset is in same file as export source, then the current dset could be linked or the
            # actual dset in the right location
            if link_data and (data_filename != export_source or parent.name != data.parent.name):
                # Create a Soft/External link to the dataset
                parent_filename = os.path.abspath(parent.file.filename)
                if data_filename != parent_filename and data_filename != export_source:
                    relative_path = os.path.relpath(data_filename, os.path.dirname(parent_filename))
                    link = ExternalLink(relative_path, data.name)
                    self.logger.debug("    Creating ExternalLink '%s/%s' to '%s://%s'"
                                      % (parent.name, name, link.filename, link.path))
                else:
                    link = SoftLink(data.name)
                    self.logger.debug("    Creating SoftLink '%s/%s' to '%s'"
                                      % (parent.name, name, link.path))
                parent[name] = link
            # Copy the dataset
            # TODO add option for case where there are multiple links to the same dataset within a file:
            # instead of copying the dset N times, copy it once and create soft links to it within the file
            else:
                self.logger.debug("    Copying data from '%s://%s' to '%s/%s'"
                                  % (data.file.filename, data.name, parent.name, name))
                parent.copy(source=data,
                            dest=parent,
                            name=name,
                            expand_soft=False,
                            expand_external=False,
                            expand_refs=False,
                            without_attrs=True)
                dset = parent[name]
        #  Write a compound dataset, i.e, a dataset with compound data type
        elif isinstance(options['dtype'], list):
            # do some stuff to figure out what data is a reference
            refs = list()
            for i, dts in enumerate(options['dtype']):
                if self.__is_ref(dts):
                    refs.append(i)
            # If one ore more of the parts of the compound data type are references then we need to deal with those
            if len(refs) > 0:
                try:
                    _dtype = self.__resolve_dtype__(options['dtype'], data)
                except Exception as exc:
                    msg = 'cannot add %s to %s - could not determine type' % (name, parent.name)
                    raise Exception(msg) from exc
                dset = parent.require_dataset(name, shape=(len(data),), dtype=_dtype, **options['io_settings'])
                self.__set_written(builder)
                self.logger.debug("Queueing reference resolution and set attribute on dataset '%s' containing "
                                  "object references. attributes: %s"
                                  % (name, list(attributes.keys())))

                @self.__queue_ref
                def _filler():
                    self.logger.debug("Resolving object references and setting attribute on dataset '%s' "
                                      "containing attributes: %s"
                                      % (name, list(attributes.keys())))
                    ret = list()
                    for item in data:
                        new_item = list(item)
                        for i in refs:
                            new_item[i] = self.__get_ref(item[i])
                        ret.append(tuple(new_item))
                    dset = parent[name]
                    dset[:] = ret
                    self.set_attributes(dset, attributes)

                return
            # If the compound data type contains only regular data (i.e., no references) then we can write it as usual
            else:
                dset = self.__list_fill__(parent, name, data, options)
        # Write a dataset containing references, i.e., a region or object reference.
        # NOTE: we can ignore options['io_settings'] for scalar data
        elif self.__is_ref(options['dtype']):
            _dtype = self.__dtypes.get(options['dtype'])
            # Write a scalar data region reference dataset
            if isinstance(data, RegionBuilder):
                dset = parent.require_dataset(name, shape=(), dtype=_dtype)
                self.__set_written(builder)
                self.logger.debug("Queueing reference resolution and set attribute on dataset '%s' containing a "
                                  "region reference. attributes: %s"
                                  % (name, list(attributes.keys())))

                @self.__queue_ref
                def _filler():
                    self.logger.debug("Resolving region reference and setting attribute on dataset '%s' "
                                      "containing attributes: %s"
                                      % (name, list(attributes.keys())))
                    ref = self.__get_ref(data.builder, data.region)
                    dset = parent[name]
                    dset[()] = ref
                    self.set_attributes(dset, attributes)
            # Write a scalar object reference dataset
            elif isinstance(data, ReferenceBuilder):
                dset = parent.require_dataset(name, dtype=_dtype, shape=())
                self.__set_written(builder)
                self.logger.debug("Queueing reference resolution and set attribute on dataset '%s' containing an "
                                  "object reference. attributes: %s"
                                  % (name, list(attributes.keys())))

                @self.__queue_ref
                def _filler():
                    self.logger.debug("Resolving object reference and setting attribute on dataset '%s' "
                                      "containing attributes: %s"
                                      % (name, list(attributes.keys())))
                    ref = self.__get_ref(data.builder)
                    dset = parent[name]
                    dset[()] = ref
                    self.set_attributes(dset, attributes)
            # Write an array dataset of references
            else:
                # Write a array of region references
                if options['dtype'] == 'region':
                    dset = parent.require_dataset(name, dtype=_dtype, shape=(len(data),), **options['io_settings'])
                    self.__set_written(builder)
                    self.logger.debug("Queueing reference resolution and set attribute on dataset '%s' containing "
                                      "region references. attributes: %s"
                                      % (name, list(attributes.keys())))

                    @self.__queue_ref
                    def _filler():
                        self.logger.debug("Resolving region references and setting attribute on dataset '%s' "
                                          "containing attributes: %s"
                                          % (name, list(attributes.keys())))
                        refs = list()
                        for item in data:
                            refs.append(self.__get_ref(item.builder, item.region))
                        dset = parent[name]
                        dset[()] = refs
                        self.set_attributes(dset, attributes)
                # Write array of object references
                else:
                    dset = parent.require_dataset(name, shape=(len(data),), dtype=_dtype, **options['io_settings'])
                    self.__set_written(builder)
                    self.logger.debug("Queueing reference resolution and set attribute on dataset '%s' containing "
                                      "object references. attributes: %s"
                                      % (name, list(attributes.keys())))

                    @self.__queue_ref
                    def _filler():
                        self.logger.debug("Resolving object references and setting attribute on dataset '%s' "
                                          "containing attributes: %s"
                                          % (name, list(attributes.keys())))
                        refs = list()
                        for item in data:
                            refs.append(self.__get_ref(item))
                        dset = parent[name]
                        dset[()] = refs
                        self.set_attributes(dset, attributes)
            return
        # write a "regular" dataset
        else:
            # Write a scalar dataset containing a single string
            if isinstance(data, (str, bytes)):
                dset = self.__scalar_fill__(parent, name, data, options)
            # Iterative write of a data chunk iterator
            elif isinstance(data, AbstractDataChunkIterator):
                dset = self.__setup_chunked_dset__(parent, name, data, options)
                self.__dci_queue.append((dset, data))
            # Write a regular in memory array (e.g., numpy array, list etc.)
            elif hasattr(data, '__len__'):
                dset = self.__list_fill__(parent, name, data, options)
            # Write a regular scalar dataset
            else:
                dset = self.__scalar_fill__(parent, name, data, options)
        # Create the attributes on the dataset only if we are the primary and not just a Soft/External link
        if link is None:
            self.set_attributes(dset, attributes)
        # Validate the attributes on the linked dataset
        elif len(attributes) > 0:
            pass
        self.__set_written(builder)
        if exhaust_dci:
            self.__exhaust_dcis()

    @classmethod
    def __scalar_fill__(cls, parent, name, data, options=None):
        dtype = None
        io_settings = {}
        if options is not None:
            dtype = options.get('dtype')
            io_settings = options.get('io_settings')
        if not isinstance(dtype, type):
            try:
                dtype = cls.__resolve_dtype__(dtype, data)
            except Exception as exc:
                msg = 'cannot add %s to %s - could not determine type' % (name, parent.name)
                raise Exception(msg) from exc
        try:
            dset = parent.create_dataset(name, data=data, shape=None, dtype=dtype, **io_settings)
        except Exception as exc:
            msg = "Could not create scalar dataset %s in %s" % (name, parent.name)
            raise Exception(msg) from exc
        return dset

    @classmethod
    def __setup_chunked_dset__(cls, parent, name, data, options=None):
        """
        Setup a dataset for writing to one-chunk-at-a-time based on the given DataChunkIterator

        :param parent: The parent object to which the dataset should be added
        :type parent: h5py.Group, h5py.File
        :param name: The name of the dataset
        :type name: str
        :param data: The data to be written.
        :type data: DataChunkIterator
        :param options: Dict with options for creating a dataset. available options are 'dtype' and 'io_settings'
        :type options: dict

        """
        io_settings = {}
        if options is not None:
            if 'io_settings' in options:
                io_settings = options.get('io_settings')
        # Define the chunking options if the user has not set them explicitly. We need chunking for the iterative write.
        if 'chunks' not in io_settings:
            recommended_chunks = data.recommended_chunk_shape()
            io_settings['chunks'] = True if recommended_chunks is None else recommended_chunks
        # Define the shape of the data if not provided by the user
        if 'shape' not in io_settings:
            io_settings['shape'] = data.recommended_data_shape()
        # Define the maxshape of the data if not provided by the user
        if 'maxshape' not in io_settings:
            io_settings['maxshape'] = data.maxshape
        if 'dtype' not in io_settings:
            if (options is not None) and ('dtype' in options):
                io_settings['dtype'] = options['dtype']
            else:
                io_settings['dtype'] = data.dtype
            if isinstance(io_settings['dtype'], str):
                # map to real dtype if we were given a string
                io_settings['dtype'] = cls.__dtypes.get(io_settings['dtype'])
        try:
            dset = parent.create_dataset(name, **io_settings)
        except Exception as exc:
            raise Exception("Could not create dataset %s in %s" % (name, parent.name)) from exc
        return dset

    @classmethod
    def __write_chunk__(cls, dset, data):
        """
        Read a chunk from the given DataChunkIterator and write it to the given Dataset

        :param dset: The Dataset to write to
        :type dset: Dataset
        :param data: The DataChunkIterator to read from
        :type data: DataChunkIterator
        :return: True of a chunk was written, False otherwise
        :rtype: bool

        """
        try:
            chunk_i = next(data)
        except StopIteration:
            return False
        if isinstance(chunk_i.selection, tuple):
            # Determine the minimum array dimensions to fit the chunk selection
            max_bounds = tuple([x.stop or 0 if isinstance(x, slice) else x+1 for x in chunk_i.selection])
        elif isinstance(chunk_i.selection, int):
            max_bounds = (chunk_i.selection+1, )
        elif isinstance(chunk_i.selection, slice):
            max_bounds = (chunk_i.selection.stop or 0, )
        else:
            msg = ("Chunk selection %s must be a single int, single slice, or tuple of slices "
                   "and/or integers") % str(chunk_i.selection)
            raise TypeError(msg)

        # Expand the dataset if needed
        dset.id.extend(max_bounds)
        # Write the data
        dset[chunk_i.selection] = chunk_i.data

        return True

    @classmethod
    def __chunked_iter_fill__(cls, parent, name, data, options=None):
        """
        Write data to a dataset one-chunk-at-a-time based on the given DataChunkIterator

        :param parent: The parent object to which the dataset should be added
        :type parent: h5py.Group, h5py.File
        :param name: The name of the dataset
        :type name: str
        :param data: The data to be written.
        :type data: DataChunkIterator
        :param options: Dict with options for creating a dataset. available options are 'dtype' and 'io_settings'
        :type options: dict

        """
        dset = cls.__setup_chunked_dset__(parent, name, data, options=options)
        read = True
        while read:
            read = cls.__write_chunk__(dset, data)
        return dset

    @classmethod
    def __list_fill__(cls, parent, name, data, options=None):
        # define the io settings and data type if necessary
        io_settings = {}
        dtype = None
        if options is not None:
            dtype = options.get('dtype')
            io_settings = options.get('io_settings')
        if not isinstance(dtype, type):
            try:
                dtype = cls.__resolve_dtype__(dtype, data)
            except Exception as exc:
                msg = 'cannot add %s to %s - could not determine type' % (name, parent.name)
                raise Exception(msg) from exc
        # define the data shape
        if 'shape' in io_settings:
            data_shape = io_settings.pop('shape')
        elif hasattr(data, 'shape'):
            data_shape = data.shape
        elif isinstance(dtype, np.dtype):
            data_shape = (len(data),)
        else:
            data_shape = get_data_shape(data)
        # Create the dataset
        try:
            dset = parent.create_dataset(name, shape=data_shape, dtype=dtype, **io_settings)
        except Exception as exc:
            msg = "Could not create dataset %s in %s with shape %s, dtype %s, and iosettings %s. %s" % \
                  (name, parent.name, str(data_shape), str(dtype), str(io_settings), str(exc))
            raise Exception(msg) from exc
        # Write the data
        if len(data) > dset.shape[0]:
            new_shape = list(dset.shape)
            new_shape[0] = len(data)
            dset.resize(new_shape)
        try:
            dset[:] = data
        except Exception as e:
            raise e
        return dset

    @docval({'name': 'container', 'type': (Builder, Container, ReferenceBuilder), 'doc': 'the object to reference',
             'default': None},
            {'name': 'region', 'type': (slice, list, tuple), 'doc': 'the region reference indexing object',
             'default': None},
            returns='the reference', rtype=Reference)
    def __get_ref(self, **kwargs):
        container, region = getargs('container', 'region', kwargs)
        if container is None:
            return None
        if isinstance(container, Builder):
            self.logger.debug("Getting reference for %s '%s'" % (container.__class__.__name__, container.name))
            if isinstance(container, LinkBuilder):
                builder = container.target_builder
            else:
                builder = container
        elif isinstance(container, ReferenceBuilder):
            self.logger.debug("Getting reference for %s '%s'" % (container.__class__.__name__, container.builder.name))
            builder = container.builder
        else:
            self.logger.debug("Getting reference for %s '%s'" % (container.__class__.__name__, container.name))
            builder = self.manager.build(container)
        path = self.__get_path(builder)
        self.logger.debug("Getting reference at path '%s'" % path)
        if isinstance(container, RegionBuilder):
            region = container.region
        if region is not None:
            dset = self.__file[path]
            if not isinstance(dset, Dataset):
                raise ValueError('cannot create region reference without Dataset')
            return self.__file[path].regionref[region]
        else:
            return self.__file[path].ref

    def __is_ref(self, dtype):
        if isinstance(dtype, DtypeSpec):
            return self.__is_ref(dtype.dtype)
        if isinstance(dtype, RefSpec):
            return True
        if isinstance(dtype, dict):  # may be dict from reading a compound dataset
            return self.__is_ref(dtype['dtype'])
        if isinstance(dtype, str):
            return dtype == DatasetBuilder.OBJECT_REF_TYPE or dtype == DatasetBuilder.REGION_REF_TYPE
        return False

    def __queue_ref(self, func):
        '''Set aside filling dset with references

        dest[sl] = func()

        Args:
           dset: the h5py.Dataset that the references need to be added to
           sl: the np.s_ (slice) object for indexing into dset
           func: a function to call to return the chunk of data, with
                 references filled in
        '''
        # TODO: come up with more intelligent way of
        # queueing reference resolution, based on reference
        # dependency
        self.__ref_queue.append(func)

    def __rec_get_ref(self, ref_list):
        ret = list()
        for elem in ref_list:
            if isinstance(elem, (list, tuple)):
                ret.append(self.__rec_get_ref(elem))
            elif isinstance(elem, (Builder, Container)):
                ret.append(self.__get_ref(elem))
            else:
                ret.append(elem)
        return ret

    @property
    def mode(self):
        """
        Return the HDF5 file mode. One of ("w", "r", "r+", "a", "w-", "x").
        """
        return self.__mode

    @classmethod
    @docval(*get_docval(H5DataIO.__init__))
    def set_dataio(cls, **kwargs):
        """
        Wrap the given Data object with an H5DataIO.

        This method is provided merely for convenience. It is the equivalent
        of the following:

        ```
        from hdmf.backends.hdf5 import H5DataIO
        data = ...
        data = H5DataIO(data)
        ```
        """
        cargs, ckwargs = fmt_docval_args(H5DataIO.__init__, kwargs)
        return H5DataIO(*cargs, **ckwargs)<|MERGE_RESOLUTION|>--- conflicted
+++ resolved
@@ -332,27 +332,6 @@
         cache_spec = popargs('cache_spec', kwargs)
         call_docval_func(super().write, kwargs)
         if cache_spec:
-<<<<<<< HEAD
-            ref = self.__file.attrs.get(SPEC_LOC_ATTR)
-            spec_group = None
-            if ref is not None:
-                spec_group = self.__file[ref]
-            else:
-                path = 'specifications'  # do something to figure out where the specifications should go
-                spec_group = self.__file.require_group(path)
-                self.__file.attrs[SPEC_LOC_ATTR] = spec_group.ref
-            ns_catalog = self.manager.namespace_catalog
-            for ns_name in ns_catalog.namespaces:
-                ns_builder = NamespaceIOHelper.convert_namespace(ns_catalog, ns_name)
-                namespace = ns_catalog.get_namespace(ns_name)
-                if namespace.version is None:
-                    group_name = '%s/unversioned' % ns_name
-                else:
-                    group_name = '%s/%s' % (ns_name, namespace.version)
-                ns_group = spec_group.require_group(group_name)
-                writer = H5SpecWriter(ns_group)
-                ns_builder.export('namespace', writer=writer)
-=======
             self.__cache_spec()
 
     def __cache_spec(self):
@@ -366,7 +345,7 @@
             self.__file.attrs[SPEC_LOC_ATTR] = spec_group.ref
         ns_catalog = self.manager.namespace_catalog
         for ns_name in ns_catalog.namespaces:
-            ns_builder = self.__convert_namespace(ns_catalog, ns_name)
+            ns_builder = NamespaceIOHelper.convert_namespace(ns_catalog, ns_name)
             namespace = ns_catalog.get_namespace(ns_name)
             group_name = '%s/%s' % (ns_name, namespace.version)
             if group_name in spec_group:
@@ -436,7 +415,7 @@
 
         with HDF5IO(path=path, comm=comm, mode='w') as write_io:
             write_io.export(**kwargs)
->>>>>>> 8212c812
+
 
     def read(self, **kwargs):
         if self.__mode == 'w' or self.__mode == 'w-' or self.__mode == 'x':
