import copy as _copy
from abc import ABCMeta
import collections
<<<<<<< HEAD

import zarr
=======
>>>>>>> 8212c812
import h5py
import numpy as np
import warnings
import types
from enum import Enum

__macros = {
<<<<<<< HEAD
    'array_data': [np.ndarray, list, tuple, h5py.Dataset, zarr.Array],
    'scalar_data': [str, int, float, np.float64]
=======
    'array_data': [np.ndarray, list, tuple, h5py.Dataset],
    'scalar_data': [str, int, float, bytes],
>>>>>>> 8212c812
}

# code to signify how to handle positional arguments in docval
AllowPositional = Enum('AllowPositional', 'ALLOWED WARNING ERROR')

__supported_bool_types = (bool, np.bool_)
__supported_uint_types = (np.uint8, np.uint16, np.uint32, np.uint64)
__supported_int_types = (int, np.int8, np.int16, np.int32, np.int64)
__supported_float_types = [float, np.float16, np.float32, np.float64]
if hasattr(np, "float128"):  # pragma: no cover
    __supported_float_types.append(np.float128)
if hasattr(np, "longdouble"):  # pragma: no cover
    # on windows python<=3.5, h5py floats resolve float64s as either np.float64 or np.longdouble
    # non-deterministically. a future version of h5py will fix this. see #112
    __supported_float_types.append(np.longdouble)
__supported_float_types = tuple(__supported_float_types)
__allowed_enum_types = (__supported_bool_types + __supported_uint_types + __supported_int_types
                        + __supported_float_types + (str, ))


def docval_macro(macro):
    """Class decorator to add the class to a list of types associated with the key macro in the __macros dict
    """
    def _dec(cls):
        if macro not in __macros:
            __macros[macro] = list()
        __macros[macro].append(cls)
        return cls
    return _dec


def __type_okay(value, argtype, allow_none=False):
    """Check a value against a type

       The difference between this function and :py:func:`isinstance` is that
       it allows specifying a type as a string. Furthermore, strings allow for specifying more general
       types, such as a simple numeric type (i.e. ``argtype``="num").

       Args:
           value (any): the value to check
           argtype (type, str): the type to check for
           allow_none (bool): whether or not to allow None as a valid value


       Returns:
           bool: True if value is a valid instance of argtype
    """
    if value is None:
        return allow_none
    if isinstance(argtype, str):
        if argtype in __macros:
            return __type_okay(value, __macros[argtype], allow_none=allow_none)
        elif argtype == 'uint':
            return __is_uint(value)
        elif argtype == 'int':
            return __is_int(value)
        elif argtype == 'float':
            return __is_float(value)
        elif argtype == 'bool':
            return __is_bool(value)
        return argtype in [cls.__name__ for cls in value.__class__.__mro__]
    elif isinstance(argtype, type):
        if argtype is int:
            return __is_int(value)
        elif argtype is float:
            return __is_float(value)
        elif argtype is bool:
            return __is_bool(value)
        return isinstance(value, argtype)
    elif isinstance(argtype, tuple) or isinstance(argtype, list):
        return any(__type_okay(value, i) for i in argtype)
    else:    # argtype is None
        return True


def __shape_okay_multi(value, argshape):
    if type(argshape[0]) in (tuple, list):  # if multiple shapes are present
        return any(__shape_okay(value, a) for a in argshape)
    else:
        return __shape_okay(value, argshape)


def __shape_okay(value, argshape):
    valshape = get_data_shape(value)
    if not len(valshape) == len(argshape):
        return False
    for a, b in zip(valshape, argshape):
        if b not in (a, None):
            return False
    return True


def __is_uint(value):
    return isinstance(value, __supported_uint_types)


def __is_int(value):
    return isinstance(value, __supported_int_types)


def __is_float(value):
    return isinstance(value, __supported_float_types)


def __is_bool(value):
    return isinstance(value, __supported_bool_types)


def __format_type(argtype):
    if isinstance(argtype, str):
        return argtype
    elif isinstance(argtype, type):
        return argtype.__name__
    elif isinstance(argtype, tuple) or isinstance(argtype, list):
        types = [__format_type(i) for i in argtype]
        if len(types) > 1:
            return "%s or %s" % (", ".join(types[:-1]), types[-1])
        else:
            return types[0]
    elif argtype is None:
        return "any type"
    else:
        raise ValueError("argtype must be a type, str, list, or tuple")


def __check_enum(argval, arg):
    """
    Helper function to check whether the given argument value validates against the enum specification.

    :param argval: argument value passed to the function/method
    :param arg: argument validator - the specification dictionary for this argument

    :return: None if the value validates successfully, error message if the value does not.
    """
    if argval not in arg['enum']:
        return "forbidden value for '{}' (got {}, expected {})".format(arg['name'], __fmt_str_quotes(argval),
                                                                       arg['enum'])


def __fmt_str_quotes(x):
    """Return a string or list of strings where the input string or list of strings have single quotes around strings"""
    if isinstance(x, (list, tuple)):
        return '{}'.format(x)
    if isinstance(x, str):
        return "'%s'" % x
    return str(x)


def __parse_args(validator, args, kwargs, enforce_type=True, enforce_shape=True, allow_extra=False,  # noqa: C901
                 allow_positional=AllowPositional.ALLOWED):
    """
    Internal helper function used by the docval decorator to parse and validate function arguments

    :param validator: List of dicts from docval with the description of the arguments
    :param args: List of the values of positional arguments supplied by the caller
    :param kwargs: Dict keyword arguments supplied by the caller where keys are the argument name and
                   values are the argument value.
    :param enforce_type: Boolean indicating whether the type of arguments should be enforced
    :param enforce_shape: Boolean indicating whether the dimensions of array arguments
                          should be enforced if possible.
    :param allow_extra: Boolean indicating whether extra keyword arguments are allowed (if False and extra keyword
                        arguments are specified, then an error is raised).
    :param allow_positional: integer code indicating whether positional arguments are allowed:
                             AllowPositional.ALLOWED: positional arguments are allowed
                             AllowPositional.WARNING: return warning if positional arguments are supplied
                             AllowPositional.ERROR: return error if positional arguments are supplied

    :return: Dict with:
        * 'args' : Dict all arguments where keys are the names and values are the values of the arguments.
        * 'errors' : List of string with error messages
    """
    ret = dict()
    syntax_errors = list()
    type_errors = list()
    value_errors = list()
    future_warnings = list()
    argsi = 0
    extras = dict()  # has to be initialized to empty here, to avoid spurious errors reported upon early raises

    try:
        # check for duplicates in docval
        names = [x['name'] for x in validator]
        duplicated = [item for item, count in collections.Counter(names).items()
                      if count > 1]
        if duplicated:
            raise ValueError(
                'The following names are duplicated: {}'.format(duplicated))

        if allow_extra:  # extra keyword arguments are allowed so do not consider them when checking number of args
            if len(args) > len(validator):
                raise TypeError(
                    'Expected at most %d arguments %r, got %d positional' % (len(validator), names, len(args))
                )
        else:  # allow for keyword args
            if len(args) + len(kwargs) > len(validator):
                raise TypeError(
                    'Expected at most %d arguments %r, got %d: %d positional and %d keyword %s'
                    % (len(validator), names, len(args) + len(kwargs), len(args), len(kwargs), sorted(kwargs))
                )

        if args:
            if allow_positional == AllowPositional.WARNING:
                msg = 'Positional arguments are discouraged and may be forbidden in a future release.'
                future_warnings.append(msg)
            elif allow_positional == AllowPositional.ERROR:
                msg = 'Only keyword arguments (e.g., func(argname=value, ...)) are allowed.'
                syntax_errors.append(msg)

        # iterate through the docval specification and find a matching value in args / kwargs
        it = iter(validator)
        arg = next(it)

        # process positional arguments of the docval specification (no default value)
        extras = dict(kwargs)
        while True:
            if 'default' in arg:
                break
            argname = arg['name']
            argval_set = False
            if argname in kwargs:
                # if this positional arg is specified by a keyword arg and there are remaining positional args that
                # have not yet been matched, then it is undetermined what those positional args match to. thus, raise
                # an error
                if argsi < len(args):
                    type_errors.append("got multiple values for argument '%s'" % argname)
                argval = kwargs.get(argname)
                extras.pop(argname, None)
                argval_set = True
            elif argsi < len(args):
                argval = args[argsi]
                argval_set = True

            if not argval_set:
                type_errors.append("missing argument '%s'" % argname)
            else:
                if enforce_type:
                    if not __type_okay(argval, arg['type']):
                        if argval is None:
                            fmt_val = (argname, __format_type(arg['type']))
                            type_errors.append("None is not allowed for '%s' (expected '%s', not None)" % fmt_val)
                        else:
                            fmt_val = (argname, type(argval).__name__, __format_type(arg['type']))
                            type_errors.append("incorrect type for '%s' (got '%s', expected '%s')" % fmt_val)
                if enforce_shape and 'shape' in arg:
                    valshape = get_data_shape(argval)
                    while valshape is None:
                        if argval is None:
                            break
                        if not hasattr(argval, argname):
                            fmt_val = (argval, argname, arg['shape'])
                            value_errors.append("cannot check shape of object '%s' for argument '%s' "
                                                "(expected shape '%s')" % fmt_val)
                            break
                        # unpack, e.g. if TimeSeries is passed for arg 'data', then TimeSeries.data is checked
                        argval = getattr(argval, argname)
                        valshape = get_data_shape(argval)
                    if valshape is not None and not __shape_okay_multi(argval, arg['shape']):
                        fmt_val = (argname, valshape, arg['shape'])
                        value_errors.append("incorrect shape for '%s' (got '%s', expected '%s')" % fmt_val)
                if 'enum' in arg:
                    err = __check_enum(argval, arg)
                    if err:
                        value_errors.append(err)

                ret[argname] = argval
            argsi += 1
            arg = next(it)

        # process arguments of the docval specification with a default value
        while True:
            argname = arg['name']
            if argname in kwargs:
                ret[argname] = kwargs.get(argname)
                extras.pop(argname, None)
            elif len(args) > argsi:
                ret[argname] = args[argsi]
                argsi += 1
            else:
                ret[argname] = _copy.deepcopy(arg['default'])
            argval = ret[argname]
            if enforce_type:
                if not __type_okay(argval, arg['type'], arg['default'] is None):
                    if argval is None and arg['default'] is None:
                        fmt_val = (argname, __format_type(arg['type']))
                        type_errors.append("None is not allowed for '%s' (expected '%s', not None)" % fmt_val)
                    else:
                        fmt_val = (argname, type(argval).__name__, __format_type(arg['type']))
                        type_errors.append("incorrect type for '%s' (got '%s', expected '%s')" % fmt_val)
            if enforce_shape and 'shape' in arg and argval is not None:
                valshape = get_data_shape(argval)
                while valshape is None:
                    if argval is None:
                        break
                    if not hasattr(argval, argname):
                        fmt_val = (argval, argname, arg['shape'])
                        value_errors.append("cannot check shape of object '%s' for argument '%s' (expected shape '%s')"
                                            % fmt_val)
                        break
                    # unpack, e.g. if TimeSeries is passed for arg 'data', then TimeSeries.data is checked
                    argval = getattr(argval, argname)
                    valshape = get_data_shape(argval)
                if valshape is not None and not __shape_okay_multi(argval, arg['shape']):
                    fmt_val = (argname, valshape, arg['shape'])
                    value_errors.append("incorrect shape for '%s' (got '%s', expected '%s')" % fmt_val)
            if 'enum' in arg and argval is not None:
                err = __check_enum(argval, arg)
                if err:
                    value_errors.append(err)

            arg = next(it)
    except StopIteration:
        pass
    except TypeError as e:
        type_errors.append(str(e))
    except ValueError as e:
        value_errors.append(str(e))

    if not allow_extra:
        for key in extras.keys():
            type_errors.append("unrecognized argument: '%s'" % key)
    else:
        # TODO: Extras get stripped out if function arguments are composed with fmt_docval_args.
        # allow_extra needs to be tracked on a function so that fmt_docval_args doesn't strip them out
        for key in extras.keys():
            ret[key] = extras[key]
    return {'args': ret, 'future_warnings': future_warnings, 'type_errors': type_errors, 'value_errors': value_errors,
            'syntax_errors': syntax_errors}


docval_idx_name = '__dv_idx__'
docval_attr_name = '__docval__'
__docval_args_loc = 'args'


def get_docval(func, *args):
    '''Get a copy of docval arguments for a function.
    If args are supplied, return only docval arguments with value for 'name' key equal to the args
    '''
    func_docval = getattr(func, docval_attr_name, None)
    if func_docval:
        if args:
            docval_idx = getattr(func, docval_idx_name, None)
            try:
                return tuple(docval_idx[name] for name in args)
            except KeyError as ke:
                raise ValueError('Function %s does not have docval argument %s' % (func.__name__, str(ke)))
        return tuple(func_docval[__docval_args_loc])
    else:
        if args:
            raise ValueError('Function %s has no docval arguments' % func.__name__)
        return tuple()

# def docval_wrap(func, is_method=True):
#    if is_method:
#        @docval(*get_docval(func))
#        def method(self, **kwargs):
#
#            return call_docval_args(func, kwargs)
#        return method
#    else:
#        @docval(*get_docval(func))
#        def static_method(**kwargs):
#            return call_docval_args(func, kwargs)
#        return method


def fmt_docval_args(func, kwargs):
    ''' Separate positional and keyword arguments

    Useful for methods that wrap other methods
    '''
    func_docval = getattr(func, docval_attr_name, None)
    ret_args = list()
    ret_kwargs = dict()
    kwargs_copy = _copy.copy(kwargs)
    if func_docval:
        for arg in func_docval[__docval_args_loc]:
            val = kwargs_copy.pop(arg['name'], None)
            if 'default' in arg:
                if val is not None:
                    ret_kwargs[arg['name']] = val
            else:
                ret_args.append(val)
        if func_docval['allow_extra']:
            ret_kwargs.update(kwargs_copy)
    else:
        raise ValueError('no docval found on %s' % str(func))
    return ret_args, ret_kwargs


def call_docval_func(func, kwargs):
    fargs, fkwargs = fmt_docval_args(func, kwargs)
    return func(*fargs, **fkwargs)


def __resolve_type(t):
    if t is None:
        return t
    if isinstance(t, str):
        if t in __macros:
            return tuple(__macros[t])
        else:
            return t
    elif isinstance(t, type):
        return t
    elif isinstance(t, (list, tuple)):
        ret = list()
        for i in t:
            resolved = __resolve_type(i)
            if isinstance(resolved, tuple):
                ret.extend(resolved)
            else:
                ret.append(resolved)
        return tuple(ret)
    else:
        msg = "argtype must be a type, a str, a list, a tuple, or None - got %s" % type(t)
        raise ValueError(msg)


def __check_enum_argtype(argtype):
    """Return True/False whether the given argtype or list/tuple of argtypes is a supported docval enum type"""
    if isinstance(argtype, (list, tuple)):
        return all(x in __allowed_enum_types for x in argtype)
    return argtype in __allowed_enum_types


def docval(*validator, **options):  # noqa: C901
    '''A decorator for documenting and enforcing type for instance method arguments.

    This decorator takes a list of dictionaries that specify the method parameters. These
    dictionaries are used for enforcing type and building a Sphinx docstring.

    The first arguments are dictionaries that specify the positional
    arguments and keyword arguments of the decorated function. These dictionaries
    must contain the following keys: ``'name'``, ``'type'``, and ``'doc'``. This will define a
    positional argument. To define a keyword argument, specify a default value
    using the key ``'default'``. To validate the dimensions of an input array
    add the optional ``'shape'`` parameter.

    The decorated method must take ``self`` and ``**kwargs`` as arguments.

    When using this decorator, the functions :py:func:`getargs` and
    :py:func:`popargs` can be used for easily extracting arguments from
    kwargs.

    The following code example demonstrates the use of this decorator:

    .. code-block:: python

       @docval({'name': 'arg1':,   'type': str,           'doc': 'this is the first positional argument'},
               {'name': 'arg2':,   'type': int,           'doc': 'this is the second positional argument'},
               {'name': 'kwarg1':, 'type': (list, tuple), 'doc': 'this is a keyword argument', 'default': list()},
               returns='foo object', rtype='Foo'))
       def foo(self, **kwargs):
           arg1, arg2, kwarg1 = getargs('arg1', 'arg2', 'kwarg1', **kwargs)
           ...

    :param enforce_type: Enforce types of input parameters (Default=True)
    :param returns: String describing the return values
    :param rtype: String describing the data type of the return values
    :param is_method: True if this is decorating an instance or class method, False otherwise (Default=True)
    :param enforce_shape: Enforce the dimensions of input arrays (Default=True)
    :param validator: :py:func:`dict` objects specifying the method parameters
    :param options: additional options for documenting and validating method parameters
    '''
    enforce_type = options.pop('enforce_type', True)
    enforce_shape = options.pop('enforce_shape', True)
    returns = options.pop('returns', None)
    rtype = options.pop('rtype', None)
    is_method = options.pop('is_method', True)
    allow_extra = options.pop('allow_extra', False)
    allow_positional = options.pop('allow_positional', True)

    def dec(func):
        _docval = _copy.copy(options)
        _docval['allow_extra'] = allow_extra
        _docval['allow_positional'] = allow_positional
        func.__name__ = _docval.get('func_name', func.__name__)
        func.__doc__ = _docval.get('doc', func.__doc__)
        pos = list()
        kw = list()
        for a in validator:
            # catch unsupported keys
            allowable_terms = ('name', 'doc', 'type', 'shape', 'enum', 'default', 'help')
            unsupported_terms = set(a.keys()) - set(allowable_terms)
            if unsupported_terms:
                raise Exception('docval for {}: keys {} are not supported by docval'.format(a['name'],
                                                                                            sorted(unsupported_terms)))
            # check that arg type is valid
            try:
                a['type'] = __resolve_type(a['type'])
            except Exception as e:
                msg = "docval for %s: error parsing argument type: %s" % (a['name'], e.args[0])
                raise Exception(msg)
            if 'enum' in a:
                # check that value for enum key is a list or tuple (cannot have only one allowed value)
                if not isinstance(a['enum'], (list, tuple)):
                    msg = ('docval for %s: enum value must be a list or tuple (received %s)'
                           % (a['name'], type(a['enum'])))
                    raise Exception(msg)
                # check that arg type is compatible with enum
                if not __check_enum_argtype(a['type']):
                    msg = 'docval for {}: enum checking cannot be used with arg type {}'.format(a['name'], a['type'])
                    raise Exception(msg)
                # check that enum allowed values are allowed by arg type
                if any([not __type_okay(x, a['type']) for x in a['enum']]):
                    msg = ('docval for {}: enum values are of types not allowed by arg type (got {}, '
                           'expected {})'.format(a['name'], [type(x) for x in a['enum']], a['type']))
                    raise Exception(msg)
            if 'default' in a:
                kw.append(a)
            else:
                pos.append(a)
        loc_val = pos+kw
        _docval[__docval_args_loc] = loc_val

        def _check_args(args, kwargs):
            """Parse and check arguments to decorated function. Raise warnings and errors as appropriate."""
            # this function was separated from func_call() in order to make stepping through lines of code using pdb
            # easier
            parsed = __parse_args(
                        loc_val,
                        args[1:] if is_method else args,
                        kwargs,
                        enforce_type=enforce_type,
                        enforce_shape=enforce_shape,
                        allow_extra=allow_extra,
                        allow_positional=allow_positional)

            parse_warnings = parsed.get('future_warnings')
            if parse_warnings:
                msg = '%s: %s' % (func.__qualname__, ', '.join(parse_warnings))
                warnings.warn(msg, FutureWarning)

            for error_type, ExceptionType in (('type_errors', TypeError),
                                              ('value_errors', ValueError),
                                              ('syntax_errors', SyntaxError)):
                parse_err = parsed.get(error_type)
                if parse_err:
                    msg = '%s: %s' % (func.__qualname__, ', '.join(parse_err))
                    raise ExceptionType(msg)

            return parsed['args']

        # this code is intentionally separated to make stepping through lines of code using pdb easier
        if is_method:
            def func_call(*args, **kwargs):
                pargs = _check_args(args, kwargs)
                return func(args[0], **pargs)
        else:
            def func_call(*args, **kwargs):
                pargs = _check_args(args, kwargs)
                return func(**pargs)

        _rtype = rtype
        if isinstance(rtype, type):
            _rtype = rtype.__name__
        docstring = __googledoc(func, _docval[__docval_args_loc], returns=returns, rtype=_rtype)
        docval_idx = {a['name']: a for a in _docval[__docval_args_loc]}  # cache a name-indexed dictionary of args
        setattr(func_call, '__doc__', docstring)
        setattr(func_call, '__name__', func.__name__)
        setattr(func_call, docval_attr_name, _docval)
        setattr(func_call, docval_idx_name, docval_idx)
        setattr(func_call, '__module__', func.__module__)
        return func_call
    return dec


def __sig_arg(argval):
    if 'default' in argval:
        default = argval['default']
        if isinstance(default, str):
            default = "'%s'" % default
        else:
            default = str(default)
        return "%s=%s" % (argval['name'], default)
    else:
        return argval['name']


def __builddoc(func, validator, docstring_fmt, arg_fmt, ret_fmt=None, returns=None, rtype=None):
    '''Generate a Spinxy docstring'''
    def to_str(argtype):
        if isinstance(argtype, type):
            module = argtype.__module__
            name = argtype.__name__

            if module.startswith("h5py") or module.startswith("pandas") or module.startswith("builtins"):
                return ":py:class:`~{name}`".format(name=name)
            else:
                return ":py:class:`~{module}.{name}`".format(name=name, module=module)
        return argtype

    def __sphinx_arg(arg):
        fmt = dict()
        fmt['name'] = arg.get('name')
        fmt['doc'] = arg.get('doc')
        if isinstance(arg['type'], tuple) or isinstance(arg['type'], list):
            fmt['type'] = " or ".join(map(to_str, arg['type']))
        else:
            fmt['type'] = to_str(arg['type'])
        return arg_fmt.format(**fmt)

    sig = "%s(%s)\n\n" % (func.__name__, ", ".join(map(__sig_arg, validator)))
    desc = func.__doc__.strip() if func.__doc__ is not None else ""
    sig += docstring_fmt.format(description=desc, args="\n".join(map(__sphinx_arg, validator)))

    if not (ret_fmt is None or returns is None or rtype is None):
        sig += ret_fmt.format(returns=returns, rtype=rtype)
    return sig


def __sphinxdoc(func, validator, returns=None, rtype=None):
    arg_fmt = (":param {name}: {doc}\n"
               ":type  {name}: {type}")
    docstring_fmt = ("{description}\n\n"
                     "{args}\n")
    ret_fmt = (":returns: {returns}\n"
               ":rtype: {rtype}")
    return __builddoc(func, validator, docstring_fmt, arg_fmt, ret_fmt=ret_fmt, returns=returns, rtype=rtype)


def __googledoc(func, validator, returns=None, rtype=None):
    arg_fmt = "    {name} ({type}): {doc}"
    docstring_fmt = "{description}\n\n"
    if len(validator) > 0:
        docstring_fmt += "Args:\n{args}\n"
    ret_fmt = ("\nReturns:\n"
               "    {rtype}: {returns}")
    return __builddoc(func, validator, docstring_fmt, arg_fmt, ret_fmt=ret_fmt, returns=returns, rtype=rtype)


def getargs(*argnames):
    """getargs(*argnames, argdict)
    Convenience function to retrieve arguments from a dictionary in batch.

    The last argument should be a dictionary, and the other arguments should be the keys (argument names) for which
    to retrieve the values.

    :raises ValueError: if a argument name is not found in the dictionary or there is only one argument passed to this
        function or the last argument is not a dictionary
    :return: a single value if there is only one argument, or a list of values corresponding to the given argument names
    """
    if len(argnames) < 2:
        raise ValueError('Must supply at least one key and a dict')
    if not isinstance(argnames[-1], dict):
        raise ValueError('Last argument must be a dict')
    kwargs = argnames[-1]
    if len(argnames) == 2:
        if argnames[0] not in kwargs:
            raise ValueError("Argument not found in dict: '%s'" % argnames[0])
        return kwargs.get(argnames[0])
    ret = []
    for arg in argnames[:-1]:
        if arg not in kwargs:
            raise ValueError("Argument not found in dict: '%s'" % arg)
        ret.append(kwargs.get(arg))
    return ret


def popargs(*argnames):
    """popargs(*argnames, argdict)
    Convenience function to retrieve and remove arguments from a dictionary in batch.

    The last argument should be a dictionary, and the other arguments should be the keys (argument names) for which
    to retrieve the values.

    :raises ValueError: if a argument name is not found in the dictionary or there is only one argument passed to this
        function or the last argument is not a dictionary
    :return: a single value if there is only one argument, or a list of values corresponding to the given argument names
    """
    if len(argnames) < 2:
        raise ValueError('Must supply at least one key and a dict')
    if not isinstance(argnames[-1], dict):
        raise ValueError('Last argument must be a dict')
    kwargs = argnames[-1]
    if len(argnames) == 2:
        try:
            ret = kwargs.pop(argnames[0])
        except KeyError as ke:
            raise ValueError('Argument not found in dict: %s' % str(ke))
        return ret
    try:
        ret = [kwargs.pop(arg) for arg in argnames[:-1]]
    except KeyError as ke:
        raise ValueError('Argument not found in dict: %s' % str(ke))
    return ret


class ExtenderMeta(ABCMeta):
    """A metaclass that will extend the base class initialization
       routine by executing additional functions defined in
       classes that use this metaclass

       In general, this class should only be used by core developers.
    """

    __preinit = '__preinit'

    @classmethod
    def pre_init(cls, func):
        setattr(func, cls.__preinit, True)
        return classmethod(func)

    __postinit = '__postinit'

    @classmethod
    def post_init(cls, func):
        '''A decorator for defining a routine to run after creation of a type object.

        An example use of this method would be to define a classmethod that gathers
        any defined methods or attributes after the base Python type construction (i.e. after
        :py:func:`type` has been called)
        '''
        setattr(func, cls.__postinit, True)
        return classmethod(func)

    def __init__(cls, name, bases, classdict):
        it = (getattr(cls, n) for n in dir(cls))
        it = (a for a in it if hasattr(a, cls.__preinit))
        for func in it:
            func(name, bases, classdict)
        super().__init__(name, bases, classdict)
        it = (getattr(cls, n) for n in dir(cls))
        it = (a for a in it if hasattr(a, cls.__postinit))
        for func in it:
            func(name, bases, classdict)


def get_data_shape(data, strict_no_data_load=False):
    """
    Helper function used to determine the shape of the given array.

    In order to determine the shape of nested tuples, lists, and sets, this function
    recursively inspects elements along the dimensions, assuming that the data has a regular,
    rectangular shape. In the case of out-of-core iterators, this means that the first item
    along each dimension would potentially be loaded into memory. Set strict_no_data_load=True
    to enforce that this does not happen, at the cost that we may not be able to determine
    the shape of the array.

    :param data: Array for which we should determine the shape.
    :type data: List, numpy.ndarray, DataChunkIterator, any object that support __len__ or .shape.
    :param strict_no_data_load: If True and data is an out-of-core iterator, None may be returned. If False (default),
                                the first element of data may be loaded into memory.
    :return: Tuple of ints indicating the size of known dimensions. Dimensions for which the size is unknown
             will be set to None.
    """
    def __get_shape_helper(local_data):
        shape = list()
        if hasattr(local_data, '__len__'):
            shape.append(len(local_data))
            if len(local_data):
                el = next(iter(local_data))
                if not isinstance(el, (str, bytes)):
                    shape.extend(__get_shape_helper(el))
        return tuple(shape)

    # NOTE: data.maxshape will fail on empty h5py.Dataset without shape or maxshape. this will be fixed in h5py 3.0
    if hasattr(data, 'maxshape'):
        return data.maxshape
    if hasattr(data, 'shape'):
        return data.shape
    if isinstance(data, dict):
        return None
    if hasattr(data, '__len__') and not isinstance(data, (str, bytes)):
        if not strict_no_data_load or isinstance(data, (list, tuple, set)):
            return __get_shape_helper(data)
    return None


def pystr(s):
    """
    Convert a string of characters to Python str object
    """
    if isinstance(s, bytes):
        return s.decode('utf-8')
    else:
        return s


class LabelledDict(dict):
    """A dict wrapper that allows querying by an attribute of the values and running a callable on removed items.

    For example, if the key attribute is set as 'name' in __init__, then all objects added to the LabelledDict must have
    a 'name' attribute and a particular object in the LabelledDict can be accessed using the syntax ['object_name'] if
    the object.name == 'object_name'. In this way, LabelledDict acts like a set where values can be retrieved using
    square brackets around the value of the key attribute. An 'add' method makes clear the association between the key
    attribute of the LabelledDict and the values of the LabelledDict.

    LabelledDict also supports retrieval of values with the syntax my_dict['attr == val'], which returns a set of
    objects in the LabelledDict which have an attribute 'attr' with a string value 'val'. If no objects match that
    condition, a KeyError is raised. Note that if 'attr' equals the key attribute, then the single matching value is
    returned, not a set.

    LabelledDict does not support changing items that have already been set. A TypeError will be raised when using
    __setitem__ on keys that already exist in the dict. The setdefault and update methods are not supported. A
    TypeError will be raised when these are called.

    A callable function may be passed to the constructor to be run on an item after adding it to this dict using
    the __setitem__ and add methods.

    A callable function may be passed to the constructor to be run on an item after removing it from this dict using
    the __delitem__ (the del operator), pop, and popitem methods. It will also be run on each removed item when using
    the clear method.

    Usage:
      LabelledDict(label='my_objects', key_attr='name')
      my_dict[obj.name] = obj
      my_dict.add(obj)  # simpler syntax

    Example:
      # MyTestClass is a class with attributes 'prop1' and 'prop2'. MyTestClass.__init__ sets those attributes.
      ld = LabelledDict(label='all_objects', key_attr='prop1')
      obj1 = MyTestClass('a', 'b')
      obj2 = MyTestClass('d', 'b')
      ld[obj1.prop1] = obj1  # obj1 is added to the LabelledDict with the key obj1.prop1. Any other key is not allowed.
      ld.add(obj2)           # Simpler 'add' syntax enforces the required relationship
      ld['a']                # Returns obj1
      ld['prop1 == a']       # Also returns obj1
      ld['prop2 == b']       # Returns set([obj1, obj2]) - the set of all values v in ld where v.prop2 == 'b'
    """

    @docval({'name': 'label', 'type': str, 'doc': 'the label on this dictionary'},
            {'name': 'key_attr', 'type': str, 'doc': 'the attribute name to use as the key', 'default': 'name'},
            {'name': 'add_callable', 'type': types.FunctionType,
             'doc': 'function to call on an element after adding it to this dict using the add or __setitem__ methods',
             'default': None},
            {'name': 'remove_callable', 'type': types.FunctionType,
             'doc': ('function to call on an element after removing it from this dict using the pop, popitem, clear, '
                     'or __delitem__ methods'),
             'default': None})
    def __init__(self, **kwargs):
        label, key_attr, add_callable, remove_callable = getargs('label', 'key_attr', 'add_callable', 'remove_callable',
                                                                 kwargs)
        self.__label = label
        self.__key_attr = key_attr
        self.__add_callable = add_callable
        self.__remove_callable = remove_callable

    @property
    def label(self):
        """Return the label of this LabelledDict"""
        return self.__label

    @property
    def key_attr(self):
        """Return the attribute used as the key for values in this LabelledDict"""
        return self.__key_attr

    def __getitem__(self, args):
        """Get a value from the LabelledDict with the given key.

        Supports syntax my_dict['attr == val'], which returns a set of objects in the LabelledDict which have an
        attribute 'attr' with a string value 'val'. If no objects match that condition, an empty set is returned.
        Note that if 'attr' equals the key attribute of this LabelledDict, then the single matching value is
        returned, not a set.
        """
        key = args
        if '==' in args:
            key, val = args.split("==")
            key = key.strip()
            val = val.strip()  # val is a string
            if not key:
                raise ValueError("An attribute name is required before '=='.")
            if not val:
                raise ValueError("A value is required after '=='.")
            if key != self.key_attr:
                ret = set()
                for item in self.values():
                    if getattr(item, key, None) == val:
                        ret.add(item)
                return ret
            else:
                return super().__getitem__(val)
        else:
            return super().__getitem__(key)

    def __setitem__(self, key, value):
        """Set a value in the LabelledDict with the given key. The key must equal value.key_attr.

        See LabelledDict.add for a simpler syntax since the key is redundant.
        Raises TypeError is key already exists.
        Raises ValueError if value does not have attribute key_attr.
        """
        if key in self:
            raise TypeError("Key '%s' is already in this dict. Cannot reset items in a %s."
                            % (key, self.__class__.__name__))
        self.__check_value(value)
        if key != getattr(value, self.key_attr):
            raise KeyError("Key '%s' must equal attribute '%s' of '%s'." % (key, self.key_attr, value))
        super().__setitem__(key, value)
        if self.__add_callable:
            self.__add_callable(value)

    def add(self, value):
        """Add a value to the dict with the key value.key_attr.

        Raises ValueError if value does not have attribute key_attr.
        """
        self.__check_value(value)
        self.__setitem__(getattr(value, self.key_attr), value)

    def __check_value(self, value):
        if not hasattr(value, self.key_attr):
            raise ValueError("Cannot set value '%s' in %s. Value must have attribute '%s'."
                             % (value, self.__class__.__name__, self.key_attr))

    def pop(self, k):
        """Remove an item that matches the key. If remove_callable was initialized, call that on the returned value."""
        ret = super().pop(k)
        if self.__remove_callable:
            self.__remove_callable(ret)
        return ret

    def popitem(self):
        """Remove the last added item. If remove_callable was initialized, call that on the returned value.

        Note: popitem returns a tuple (key, value) but the remove_callable will be called only on the value.

        Note: in Python 3.5 and earlier, dictionaries are not ordered, so popitem removes an arbitrary item.
        """
        ret = super().popitem()
        if self.__remove_callable:
            self.__remove_callable(ret[1])  # execute callable only on dict value
        return ret

    def clear(self):
        """Remove all items. If remove_callable was initialized, call that on each returned value.

        The order of removal depends on the popitem method.
        """
        while len(self):
            self.popitem()

    def __delitem__(self, k):
        """Remove an item that matches the key. If remove_callable was initialized, call that on the matching value."""
        item = self[k]
        super().__delitem__(k)
        if self.__remove_callable:
            self.__remove_callable(item)

    def setdefault(self, k):
        """setdefault is not supported. A TypeError will be raised."""
        raise TypeError('setdefault is not supported for %s' % self.__class__.__name__)

    def update(self, other):
        """update is not supported. A TypeError will be raised."""
        raise TypeError('update is not supported for %s' % self.__class__.__name__)<|MERGE_RESOLUTION|>--- conflicted
+++ resolved
@@ -1,11 +1,7 @@
 import copy as _copy
 from abc import ABCMeta
 import collections
-<<<<<<< HEAD
-
 import zarr
-=======
->>>>>>> 8212c812
 import h5py
 import numpy as np
 import warnings
@@ -13,13 +9,8 @@
 from enum import Enum
 
 __macros = {
-<<<<<<< HEAD
     'array_data': [np.ndarray, list, tuple, h5py.Dataset, zarr.Array],
-    'scalar_data': [str, int, float, np.float64]
-=======
-    'array_data': [np.ndarray, list, tuple, h5py.Dataset],
     'scalar_data': [str, int, float, bytes],
->>>>>>> 8212c812
 }
 
 # code to signify how to handle positional arguments in docval
